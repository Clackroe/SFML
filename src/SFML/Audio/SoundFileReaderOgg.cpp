--- conflicted
+++ resolved
@@ -33,10 +33,7 @@
 #include <ostream>
 
 #include <cassert>
-<<<<<<< HEAD
-=======
 #include <cstdio>
->>>>>>> f3d5762a
 
 
 namespace

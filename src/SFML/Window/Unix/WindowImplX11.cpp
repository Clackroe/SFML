--- conflicted
+++ resolved
@@ -34,17 +34,8 @@
 #include <SFML/Window/Unix/ClipboardImpl.hpp>
 #include <SFML/Window/Unix/Display.hpp>
 #include <SFML/Window/Unix/InputImpl.hpp>
-<<<<<<< HEAD
 #include <SFML/Window/Unix/WindowImplX11.hpp>
 
-=======
-#include <SFML/System/Utf.hpp>
-#include <SFML/System/Err.hpp>
-#include <SFML/System/Mutex.hpp>
-#include <SFML/System/Lock.hpp>
-#include <SFML/System/Sleep.hpp>
-#include <bitset> // <X11/Xlibint.h> defines min/max as macros, so <bitset> has to come before that
->>>>>>> c1064bae
 #include <X11/Xlibint.h>
 #undef min // Defined by `Xlibint.h`, conflicts with standard headers
 #undef max // Defined by `Xlibint.h`, conflicts with standard headers
@@ -55,6 +46,7 @@
 #include <X11/keysym.h>
 
 #include <algorithm>
+#include <bitset>
 #include <cassert>
 #include <cstring>
 #include <fcntl.h>
@@ -81,24 +73,14 @@
 ////////////////////////////////////////////////////////////
 namespace
 {
-<<<<<<< HEAD
 // A nested named namespace is used here to allow unity builds of SFML.
 namespace WindowsImplX11Impl
 {
 sf::priv::WindowImplX11*              fullscreenWindow = nullptr;
 std::vector<sf::priv::WindowImplX11*> allWindows;
+std::bitset<256>                      isKeyFiltered;
 std::recursive_mutex                  allWindowsMutex;
 sf::String                            windowManagerName;
-=======
-    // A nested named namespace is used here to allow unity builds of SFML.
-    namespace WindowsImplX11Impl
-    {
-        sf::priv::WindowImplX11*              fullscreenWindow = NULL;
-        std::vector<sf::priv::WindowImplX11*> allWindows;
-        std::bitset<256>                      isKeyFiltered;
-        sf::Mutex                             allWindowsMutex;
-        sf::String                            windowManagerName;
->>>>>>> c1064bae
 
 sf::String wmAbsPosGood[] = {"Enlightenment", "FVWM", "i3"};
 
@@ -107,24 +89,6 @@
                                     EnterWindowMask | LeaveWindowMask | VisibilityChangeMask | PropertyChangeMask;
 
 constexpr unsigned int maxTrialsCount = 5;
-
-<<<<<<< HEAD
-// Predicate we use to find key repeat events in processEvent
-struct KeyRepeatFinder
-{
-    KeyRepeatFinder(unsigned int initalKeycode, Time initialTime) : keycode(initalKeycode), time(initialTime)
-    {
-    }
-
-    // Predicate operator that checks event type, keycode and timestamp
-    bool operator()(const XEvent& event)
-    {
-        return ((event.type == KeyPress) && (event.xkey.keycode == keycode) && (event.xkey.time - time < 2));
-    }
-
-    unsigned int keycode;
-    Time         time;
-};
 
 // Filter the events received by windows (only allow those matching a specific window)
 Bool checkEvent(::Display*, XEvent* event, XPointer userData)
@@ -134,16 +98,6 @@
     // our event loop has to process them for the IM to work
     return (event->xany.window == reinterpret_cast<::Window>(userData)) || (event->type == ClientMessage);
 }
-=======
-        // Filter the events received by windows (only allow those matching a specific window)
-        Bool checkEvent(::Display*, XEvent* event, XPointer userData)
-        {
-            // Just check if the event matches the window
-            // The input method sometimes sends ClientMessages with a different window ID,
-            // our event loop has to process them for the IM to work
-            return (event->xany.window == reinterpret_cast< ::Window >(userData)) || (event->type == ClientMessage);
-        }
->>>>>>> c1064bae
 
 // Find the name of the current executable
 std::filesystem::path findExecutableName()
@@ -1809,36 +1763,6 @@
 {
     using namespace WindowsImplX11Impl;
 
-<<<<<<< HEAD
-    // This function implements a workaround to properly discard
-    // repeated key events when necessary. The problem is that the
-    // system's key events policy doesn't match SFML's one: X server will generate
-    // both repeated KeyPress and KeyRelease events when maintaining a key down, while
-    // SFML only wants repeated KeyPress events. Thus, we have to:
-    // - Discard duplicated KeyRelease events when KeyRepeatEnabled is true
-    // - Discard both duplicated KeyPress and KeyRelease events when KeyRepeatEnabled is false
-
-    // Detect repeated key events
-    if (windowEvent.type == KeyRelease)
-    {
-        // Find the next KeyPress event with matching keycode and time
-        auto it = std::find_if(m_events.begin(),
-                               m_events.end(),
-                               KeyRepeatFinder(windowEvent.xkey.keycode, windowEvent.xkey.time));
-
-        if (it != m_events.end())
-        {
-            // If we don't want repeated events, remove the next KeyPress from the queue
-            if (!m_keyRepeat)
-                m_events.erase(it);
-
-            // This KeyRelease is a repeated event and we don't want it
-            return false;
-        }
-    }
-
-=======
->>>>>>> c1064bae
     // Convert the X11 event to a sf::Event
     switch (windowEvent.type)
     {

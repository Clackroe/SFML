--- conflicted
+++ resolved
@@ -459,23 +459,13 @@
         // This method might not be very accurate (the "0 position" can be
         // slightly shift with some device) but we don't care because most
         // of devices are so sensitive that this is not relevant.
-<<<<<<< HEAD
-        double  physicalMax   = IOHIDElementGetPhysicalMax(iohidElementRef);
-        double  physicalMin   = IOHIDElementGetPhysicalMin(iohidElementRef);
-        double  scaledMin     = -100;
-        double  scaledMax     =  100;
-        double  physicalValue = IOHIDValueGetScaledValue(value, kIOHIDValueScaleTypePhysical);
-        float   scaledValue   = (((physicalValue - physicalMin) * (scaledMax - scaledMin)) / (physicalMax - physicalMin)) + scaledMin;
-        state.axes[axis] = scaledValue;
-=======
-        double  physicalMax   = static_cast<double>(IOHIDElementGetPhysicalMax(it->second));
-        double  physicalMin   = static_cast<double>(IOHIDElementGetPhysicalMin(it->second));
+        double  physicalMax   = static_cast<double>(IOHIDElementGetPhysicalMax(iohidElementRef));
+        double  physicalMin   = static_cast<double>(IOHIDElementGetPhysicalMin(iohidElementRef));
         double  scaledMin     = -100;
         double  scaledMax     =  100;
         double  physicalValue = IOHIDValueGetScaledValue(value, kIOHIDValueScaleTypePhysical);
         float   scaledValue   = static_cast<float>((((physicalValue - physicalMin) * (scaledMax - scaledMin)) / (physicalMax - physicalMin)) + scaledMin);
-        state.axes[it->first] = scaledValue;
->>>>>>> c824d3d5
+        state.axes[axis] = scaledValue;
     }
 
     // Update POV/Hat state. Assuming model described in `open`, values are:

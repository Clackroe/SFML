--- conflicted
+++ resolved
@@ -39,12 +39,6 @@
 #include <dbt.h>
 #include <ostream>
 #include <vector>
-<<<<<<< HEAD
-=======
-#include <cstring>
-#include <iostream>
-#include <string>
->>>>>>> e82d20c2
 
 // MinGW lacks the definition of some Win32 constants
 #ifndef XBUTTON1
@@ -579,6 +573,7 @@
 
     // Windows scancodes
     // Reference: https://msdn.microsoft.com/en-us/library/aa299374(v=vs.60).aspx
+    // clang-format off
     switch (code)
     {
         case 1: return Keyboard::Scan::Escape;
@@ -690,6 +685,7 @@
 
         default: return Keyboard::Scan::Unknown;
     }
+    // clang-format on
 }
 
 ////////////////////////////////////////////////////////////
@@ -861,22 +857,13 @@
             if (m_keyRepeatEnabled || ((HIWORD(lParam) & KF_REPEAT) == 0))
             {
                 Event event;
-<<<<<<< HEAD
-                event.type        = Event::KeyPressed;
-                event.key.alt     = HIWORD(GetKeyState(VK_MENU)) != 0;
-                event.key.control = HIWORD(GetKeyState(VK_CONTROL)) != 0;
-                event.key.shift   = HIWORD(GetKeyState(VK_SHIFT)) != 0;
-                event.key.system  = HIWORD(GetKeyState(VK_LWIN)) || HIWORD(GetKeyState(VK_RWIN));
-                event.key.code    = virtualKeyCodeToSF(wParam, lParam);
-=======
                 event.type         = Event::KeyPressed;
-                event.key.alt      = HIWORD(GetKeyState(VK_MENU))    != 0;
+                event.key.alt      = HIWORD(GetKeyState(VK_MENU)) != 0;
                 event.key.control  = HIWORD(GetKeyState(VK_CONTROL)) != 0;
-                event.key.shift    = HIWORD(GetKeyState(VK_SHIFT))   != 0;
+                event.key.shift    = HIWORD(GetKeyState(VK_SHIFT)) != 0;
                 event.key.system   = HIWORD(GetKeyState(VK_LWIN)) || HIWORD(GetKeyState(VK_RWIN));
                 event.key.code     = virtualKeyCodeToSF(wParam, lParam);
                 event.key.scancode = toScancode(wParam, lParam);
->>>>>>> e82d20c2
                 pushEvent(event);
             }
             break;
@@ -887,22 +874,13 @@
         case WM_SYSKEYUP:
         {
             Event event;
-<<<<<<< HEAD
-            event.type        = Event::KeyReleased;
-            event.key.alt     = HIWORD(GetKeyState(VK_MENU)) != 0;
-            event.key.control = HIWORD(GetKeyState(VK_CONTROL)) != 0;
-            event.key.shift   = HIWORD(GetKeyState(VK_SHIFT)) != 0;
-            event.key.system  = HIWORD(GetKeyState(VK_LWIN)) || HIWORD(GetKeyState(VK_RWIN));
-            event.key.code    = virtualKeyCodeToSF(wParam, lParam);
-=======
             event.type         = Event::KeyReleased;
-            event.key.alt      = HIWORD(GetKeyState(VK_MENU))    != 0;
+            event.key.alt      = HIWORD(GetKeyState(VK_MENU)) != 0;
             event.key.control  = HIWORD(GetKeyState(VK_CONTROL)) != 0;
-            event.key.shift    = HIWORD(GetKeyState(VK_SHIFT))   != 0;
+            event.key.shift    = HIWORD(GetKeyState(VK_SHIFT)) != 0;
             event.key.system   = HIWORD(GetKeyState(VK_LWIN)) || HIWORD(GetKeyState(VK_RWIN));
             event.key.code     = virtualKeyCodeToSF(wParam, lParam);
             event.key.scancode = toScancode(wParam, lParam);
->>>>>>> e82d20c2
             pushEvent(event);
             break;
         }

--- conflicted
+++ resolved
@@ -30,14 +30,8 @@
 #include <SFML/Window/Keyboard.hpp>
 #include <SFML/Window/Mouse.hpp>
 
-<<<<<<< HEAD
 
 namespace sf::priv
-=======
-namespace sf
-{
-namespace priv
->>>>>>> e82d20c2
 {
 ////////////////////////////////////////////////////////////
 /// \brief Windows implementation of inputs (keyboard + mouse)
@@ -46,15 +40,12 @@
 class InputImpl
 {
 public:
-<<<<<<< HEAD
-=======
     ////////////////////////////////////////////////////////////
     /// \copydoc sf::Keyboard::isKeyPressed(Key)
     ///
     ////////////////////////////////////////////////////////////
     static bool isKeyPressed(Keyboard::Key key);
 
->>>>>>> e82d20c2
     ////////////////////////////////////////////////////////////
     /// \copydoc sf::Keyboard::isKeyPressed(Scancode)
     ///
@@ -183,7 +174,6 @@
     static Vector2i getTouchPosition(unsigned int finger, const WindowBase& relativeTo);
 
 private:
-
     ////////////////////////////////////////////////////////////
     /// Ensure the mappings are generated from/to Key and Scancode.
     ///
@@ -193,8 +183,10 @@
     ////////////////////////////////////////////////////////////
     // Member data
     ////////////////////////////////////////////////////////////
+    // NOLINTBEGIN(readability-identifier-naming)
     static Keyboard::Scancode m_keyToScancodeMapping[Keyboard::KeyCount];            ///< Mapping from Key to Scancode
     static Keyboard::Key      m_scancodeToKeyMapping[Keyboard::Scan::ScancodeCount]; ///< Mapping from Scancode to Key
+    // NOLINTEND(readability-identifier-naming)
 };
 
 } // namespace sf::priv
--- conflicted
+++ resolved
@@ -34,10 +34,7 @@
 
 #include <SFML/System/Err.hpp>
 
-<<<<<<< HEAD
 #include <memory>
-=======
->>>>>>> f3d5762a
 #include <ostream>
 #include <utility>
 

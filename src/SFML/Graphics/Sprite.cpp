////////////////////////////////////////////////////////////
//
// SFML - Simple and Fast Multimedia Library
// Copyright (C) 2007-2024 Laurent Gomila (laurent@sfml-dev.org)
//
// This software is provided 'as-is', without any express or implied warranty.
// In no event will the authors be held liable for any damages arising from the use of this software.
//
// Permission is granted to anyone to use this software for any purpose,
// including commercial applications, and to alter it and redistribute it freely,
// subject to the following restrictions:
//
// 1. The origin of this software must not be misrepresented;
//    you must not claim that you wrote the original software.
//    If you use this software in a product, an acknowledgment
//    in the product documentation would be appreciated but is not required.
//
// 2. Altered source versions must be plainly marked as such,
//    and must not be misrepresented as being the original software.
//
// 3. This notice may not be removed or altered from any source distribution.
//
////////////////////////////////////////////////////////////

////////////////////////////////////////////////////////////
// Headers
////////////////////////////////////////////////////////////
#include <SFML/Graphics/RenderTarget.hpp>
#include <SFML/Graphics/Sprite.hpp>
#include <SFML/Graphics/Texture.hpp>

<<<<<<< HEAD
=======
#include <cmath>
>>>>>>> f3d5762a
#include <cstdlib>


namespace sf
{
////////////////////////////////////////////////////////////
Sprite::Sprite(const Texture& texture)
{
    setTexture(texture, true);
}


////////////////////////////////////////////////////////////
Sprite::Sprite(const Texture& texture, const IntRect& rectangle)
{
    // Compute the texture area
    setTextureRect(rectangle);
    // Assign texture
    setTexture(texture, false);
}


////////////////////////////////////////////////////////////
void Sprite::setTexture(const Texture& texture, bool resetRect)
{
    // Recompute the texture area if requested
    if (resetRect)
    {
        setTextureRect(IntRect({0, 0}, Vector2i(texture.getSize())));
    }

    // Assign the new texture
    m_texture = &texture;
}


////////////////////////////////////////////////////////////
void Sprite::setTextureRect(const IntRect& rectangle)
{
    if (rectangle != m_textureRect)
    {
        m_textureRect = rectangle;
        updatePositions();
        updateTexCoords();
    }
}


////////////////////////////////////////////////////////////
void Sprite::setColor(const Color& color)
{
    // Update the vertices' color
    for (auto& vertex : m_vertices)
        vertex.color = color;
}


////////////////////////////////////////////////////////////
const Texture& Sprite::getTexture() const
{
    return *m_texture;
}


////////////////////////////////////////////////////////////
const IntRect& Sprite::getTextureRect() const
{
    return m_textureRect;
}


////////////////////////////////////////////////////////////
const Color& Sprite::getColor() const
{
    return m_vertices[0].color;
}


////////////////////////////////////////////////////////////
FloatRect Sprite::getLocalBounds() const
{
    const auto width  = static_cast<float>(std::abs(m_textureRect.width));
    const auto height = static_cast<float>(std::abs(m_textureRect.height));

    return {{0.f, 0.f}, {width, height}};
}


////////////////////////////////////////////////////////////
FloatRect Sprite::getGlobalBounds() const
{
    return getTransform().transformRect(getLocalBounds());
}


////////////////////////////////////////////////////////////
void Sprite::draw(RenderTarget& target, const RenderStates& states) const
{
    RenderStates statesCopy(states);

    statesCopy.transform *= getTransform();
    statesCopy.texture        = m_texture;
    statesCopy.coordinateType = CoordinateType::Pixels;
    target.draw(m_vertices.data(), m_vertices.size(), PrimitiveType::TriangleStrip, statesCopy);
}


////////////////////////////////////////////////////////////
void Sprite::updatePositions()
{
    const FloatRect bounds = getLocalBounds();

    m_vertices[0].position = Vector2f(0, 0);
    m_vertices[1].position = Vector2f(0, bounds.height);
    m_vertices[2].position = Vector2f(bounds.width, 0);
    m_vertices[3].position = Vector2f(bounds.width, bounds.height);
}


////////////////////////////////////////////////////////////
void Sprite::updateTexCoords()
{
    const FloatRect convertedTextureRect(m_textureRect);

    const float left   = convertedTextureRect.left;
    const float right  = left + convertedTextureRect.width;
    const float top    = convertedTextureRect.top;
    const float bottom = top + convertedTextureRect.height;

    m_vertices[0].texCoords = Vector2f(left, top);
    m_vertices[1].texCoords = Vector2f(left, bottom);
    m_vertices[2].texCoords = Vector2f(right, top);
    m_vertices[3].texCoords = Vector2f(right, bottom);
}

} // namespace sf<|MERGE_RESOLUTION|>--- conflicted
+++ resolved
@@ -29,11 +29,7 @@
 #include <SFML/Graphics/Sprite.hpp>
 #include <SFML/Graphics/Texture.hpp>
 
-<<<<<<< HEAD
-=======
 #include <cmath>
->>>>>>> f3d5762a
-#include <cstdlib>
 
 
 namespace sf

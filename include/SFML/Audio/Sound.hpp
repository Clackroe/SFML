--- conflicted
+++ resolved
@@ -31,13 +31,8 @@
 
 #include <SFML/Audio/SoundSource.hpp>
 
-<<<<<<< HEAD
 #include <memory>
 
-#include <cstdlib>
-
-=======
->>>>>>> ee13dfbd
 
 namespace sf
 {

////////////////////////////////////////////////////////////
//
// SFML - Simple and Fast Multimedia Library
// Copyright (C) 2007-2024 Laurent Gomila (laurent@sfml-dev.org)
//
// This software is provided 'as-is', without any express or implied warranty.
// In no event will the authors be held liable for any damages arising from the use of this software.
//
// Permission is granted to anyone to use this software for any purpose,
// including commercial applications, and to alter it and redistribute it freely,
// subject to the following restrictions:
//
// 1. The origin of this software must not be misrepresented;
//    you must not claim that you wrote the original software.
//    If you use this software in a product, an acknowledgment
//    in the product documentation would be appreciated but is not required.
//
// 2. Altered source versions must be plainly marked as such,
//    and must not be misrepresented as being the original software.
//
// 3. This notice may not be removed or altered from any source distribution.
//
////////////////////////////////////////////////////////////

#pragma once

////////////////////////////////////////////////////////////
// Headers
////////////////////////////////////////////////////////////
#include <SFML/Audio/Export.hpp>

#include <SFML/Audio/SoundChannel.hpp>

#include <SFML/System/Time.hpp>

#include <filesystem>
<<<<<<< HEAD
#include <memory>
=======
>>>>>>> ee13dfbd
#include <unordered_set>
#include <vector>

#include <cstdint>


namespace sf
{
class Sound;
class InputSoundFile;
class InputStream;

////////////////////////////////////////////////////////////
/// \brief Storage for audio samples defining a sound
///
////////////////////////////////////////////////////////////
class SFML_AUDIO_API SoundBuffer
{
public:
    ////////////////////////////////////////////////////////////
    /// \brief Default constructor
    ///
    ////////////////////////////////////////////////////////////
    SoundBuffer() = default;

    ////////////////////////////////////////////////////////////
    /// \brief Copy constructor
    ///
    /// \param copy Instance to copy
    ///
    ////////////////////////////////////////////////////////////
    SoundBuffer(const SoundBuffer& copy);

    ////////////////////////////////////////////////////////////
    /// \brief Destructor
    ///
    ////////////////////////////////////////////////////////////
    ~SoundBuffer();

    ////////////////////////////////////////////////////////////
    /// \brief Load the sound buffer from a file
    ///
    /// See the documentation of sf::InputSoundFile for the list
    /// of supported formats.
    ///
    /// \param filename Path of the sound file to load
    ///
    /// \return True if loading succeeded, false if it failed
    ///
    /// \see loadFromMemory, loadFromStream, loadFromSamples, saveToFile
    ///
    ////////////////////////////////////////////////////////////
    [[nodiscard]] bool loadFromFile(const std::filesystem::path& filename);

    ////////////////////////////////////////////////////////////
    /// \brief Load the sound buffer from a file in memory
    ///
    /// See the documentation of sf::InputSoundFile for the list
    /// of supported formats.
    ///
    /// \param data        Pointer to the file data in memory
    /// \param sizeInBytes Size of the data to load, in bytes
    ///
    /// \return True if loading succeeded, false if it failed
    ///
    /// \see loadFromFile, loadFromStream, loadFromSamples
    ///
    ////////////////////////////////////////////////////////////
    [[nodiscard]] bool loadFromMemory(const void* data, std::size_t sizeInBytes);

    ////////////////////////////////////////////////////////////
    /// \brief Load the sound buffer from a custom stream
    ///
    /// See the documentation of sf::InputSoundFile for the list
    /// of supported formats.
    ///
    /// \param stream Source stream to read from
    ///
    /// \return True if loading succeeded, false if it failed
    ///
    /// \see loadFromFile, loadFromMemory, loadFromSamples
    ///
    ////////////////////////////////////////////////////////////
    [[nodiscard]] bool loadFromStream(InputStream& stream);

    ////////////////////////////////////////////////////////////
    /// \brief Load the sound buffer from an array of audio samples
    ///
    /// The assumed format of the audio samples is 16 bits signed integer.
    ///
    /// \param samples      Pointer to the array of samples in memory
    /// \param sampleCount  Number of samples in the array
    /// \param channelCount Number of channels (1 = mono, 2 = stereo, ...)
    /// \param sampleRate   Sample rate (number of samples to play per second)
    /// \param channelMap   Map of position in sample frame to sound channel
    ///
    /// \return True if loading succeeded, false if it failed
    ///
    /// \see loadFromFile, loadFromMemory, saveToFile
    ///
    ////////////////////////////////////////////////////////////
    [[nodiscard]] bool loadFromSamples(const std::int16_t*              samples,
                                       std::uint64_t                    sampleCount,
                                       unsigned int                     channelCount,
                                       unsigned int                     sampleRate,
                                       const std::vector<SoundChannel>& channelMap);

    ////////////////////////////////////////////////////////////
    /// \brief Save the sound buffer to an audio file
    ///
    /// See the documentation of sf::OutputSoundFile for the list
    /// of supported formats.
    ///
    /// \param filename Path of the sound file to write
    ///
    /// \return True if saving succeeded, false if it failed
    ///
    /// \see loadFromFile, loadFromMemory, loadFromSamples
    ///
    ////////////////////////////////////////////////////////////
    [[nodiscard]] bool saveToFile(const std::filesystem::path& filename) const;

    ////////////////////////////////////////////////////////////
    /// \brief Get the array of audio samples stored in the buffer
    ///
    /// The format of the returned samples is 16 bits signed integer.
    /// The total number of samples in this array is given by the
    /// getSampleCount() function.
    ///
    /// \return Read-only pointer to the array of sound samples
    ///
    /// \see getSampleCount
    ///
    ////////////////////////////////////////////////////////////
    const std::int16_t* getSamples() const;

    ////////////////////////////////////////////////////////////
    /// \brief Get the number of samples stored in the buffer
    ///
    /// The array of samples can be accessed with the getSamples()
    /// function.
    ///
    /// \return Number of samples
    ///
    /// \see getSamples
    ///
    ////////////////////////////////////////////////////////////
    std::uint64_t getSampleCount() const;

    ////////////////////////////////////////////////////////////
    /// \brief Get the sample rate of the sound
    ///
    /// The sample rate is the number of samples played per second.
    /// The higher, the better the quality (for example, 44100
    /// samples/s is CD quality).
    ///
    /// \return Sample rate (number of samples per second)
    ///
    /// \see getChannelCount, getChannelmap, getDuration
    ///
    ////////////////////////////////////////////////////////////
    unsigned int getSampleRate() const;

    ////////////////////////////////////////////////////////////
    /// \brief Get the number of channels used by the sound
    ///
    /// If the sound is mono then the number of channels will
    /// be 1, 2 for stereo, etc.
    ///
    /// \return Number of channels
    ///
    /// \see getSampleRate, getChannelmap, getDuration
    ///
    ////////////////////////////////////////////////////////////
    unsigned int getChannelCount() const;

    ////////////////////////////////////////////////////////////
    /// \brief Get the map of position in sample frame to sound channel
    ///
    /// This is used to map a sample in the sample stream to a
    /// position during spatialisation.
    ///
    /// \return Map of position in sample frame to sound channel
    ///
    /// \see getSampleRate, getChannelCount, getDuration
    ///
    ////////////////////////////////////////////////////////////
    std::vector<SoundChannel> getChannelMap() const;

    ////////////////////////////////////////////////////////////
    /// \brief Get the total duration of the sound
    ///
    /// \return Sound duration
    ///
    /// \see getSampleRate, getChannelCount, getChannelmap
    ///
    ////////////////////////////////////////////////////////////
    Time getDuration() const;

    ////////////////////////////////////////////////////////////
    /// \brief Overload of assignment operator
    ///
    /// \param right Instance to assign
    ///
    /// \return Reference to self
    ///
    ////////////////////////////////////////////////////////////
    SoundBuffer& operator=(const SoundBuffer& right);

private:
    friend class Sound;

    ////////////////////////////////////////////////////////////
    /// \brief Initialize the internal state after loading a new sound
    ///
    /// \param file Sound file providing access to the new loaded sound
    ///
    /// \return True on successful initialization, false on failure
    ///
    ////////////////////////////////////////////////////////////
    [[nodiscard]] bool initialize(InputSoundFile& file);

    ////////////////////////////////////////////////////////////
    /// \brief Update the internal buffer with the cached audio samples
    ///
    /// \param channelCount Number of channels
    /// \param sampleRate   Sample rate (number of samples per second)
    /// \param channelMap   Map of position in sample frame to sound channel
    ///
    /// \return True on success, false if any error happened
    ///
    ////////////////////////////////////////////////////////////
    [[nodiscard]] bool update(unsigned int channelCount, unsigned int sampleRate, const std::vector<SoundChannel>& channelMap);

    ////////////////////////////////////////////////////////////
    /// \brief Add a sound to the list of sounds that use this buffer
    ///
    /// \param sound Sound instance to attach
    ///
    ////////////////////////////////////////////////////////////
    void attachSound(Sound* sound) const;

    ////////////////////////////////////////////////////////////
    /// \brief Remove a sound from the list of sounds that use this buffer
    ///
    /// \param sound Sound instance to detach
    ///
    ////////////////////////////////////////////////////////////
    void detachSound(Sound* sound) const;

    ////////////////////////////////////////////////////////////
    // Types
    ////////////////////////////////////////////////////////////
    using SoundList = std::unordered_set<Sound*>; //!< Set of unique sound instances

    ////////////////////////////////////////////////////////////
    // Member data
    ////////////////////////////////////////////////////////////
    std::vector<std::int16_t> m_samples;                        //!< Samples buffer
    unsigned int              m_channelCount{1};                //!< Number of channels of the sound
    unsigned int              m_sampleRate{44100};              //!< Number of samples per second
    std::vector<SoundChannel> m_channelMap{SoundChannel::Mono}; //!< The map of position in sample frame to sound channel
    Time                      m_duration;                       //!< Sound duration
    mutable SoundList         m_sounds;                         //!< List of sounds that are using this buffer
};

} // namespace sf


////////////////////////////////////////////////////////////
/// \class sf::SoundBuffer
/// \ingroup audio
///
/// A sound buffer holds the data of a sound, which is
/// an array of audio samples. A sample is a 16 bits signed integer
/// that defines the amplitude of the sound at a given time.
/// The sound is then reconstituted by playing these samples at
/// a high rate (for example, 44100 samples per second is the
/// standard rate used for playing CDs). In short, audio samples
/// are like texture pixels, and a sf::SoundBuffer is similar to
/// a sf::Texture.
///
/// A sound buffer can be loaded from a file (see loadFromFile()
/// for the complete list of supported formats), from memory, from
/// a custom stream (see sf::InputStream) or directly from an array
/// of samples. It can also be saved back to a file.
///
/// Sound buffers alone are not very useful: they hold the audio data
/// but cannot be played. To do so, you need to use the sf::Sound class,
/// which provides functions to play/pause/stop the sound as well as
/// changing the way it is outputted (volume, pitch, 3D position, ...).
/// This separation allows more flexibility and better performances:
/// indeed a sf::SoundBuffer is a heavy resource, and any operation on it
/// is slow (often too slow for real-time applications). On the other
/// side, a sf::Sound is a lightweight object, which can use the audio data
/// of a sound buffer and change the way it is played without actually
/// modifying that data. Note that it is also possible to bind
/// several sf::Sound instances to the same sf::SoundBuffer.
///
/// It is important to note that the sf::Sound instance doesn't
/// copy the buffer that it uses, it only keeps a reference to it.
/// Thus, a sf::SoundBuffer must not be destructed while it is
/// used by a sf::Sound (i.e. never write a function that
/// uses a local sf::SoundBuffer instance for loading a sound).
///
/// Usage example:
/// \code
/// // Declare a new sound buffer
/// sf::SoundBuffer buffer;
///
/// // Load it from a file
/// if (!buffer.loadFromFile("sound.wav"))
/// {
///     // error...
/// }
///
/// // Create a sound source bound to the buffer
/// sf::Sound sound1(buffer);
///
/// // Play the sound
/// sound1.play();
///
/// // Create another sound source bound to the same buffer
/// sf::Sound sound2(buffer);
///
/// // Play it with a higher pitch -- the first sound remains unchanged
/// sound2.setPitch(2);
/// sound2.play();
/// \endcode
///
/// \see sf::Sound, sf::SoundBufferRecorder
///
////////////////////////////////////////////////////////////<|MERGE_RESOLUTION|>--- conflicted
+++ resolved
@@ -34,10 +34,6 @@
 #include <SFML/System/Time.hpp>
 
 #include <filesystem>
-<<<<<<< HEAD
-#include <memory>
-=======
->>>>>>> ee13dfbd
 #include <unordered_set>
 #include <vector>
 
